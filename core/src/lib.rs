--- conflicted
+++ resolved
@@ -98,13 +98,10 @@
         "Gate.io Spot" => &GATEIO_SPOT_STREAM_CONFIG,
         "Gate.io Futures" => &GATEIO_FUTURES_STREAM_CONFIG,
         "Gate.io Spot" => &GATEIO_STREAM_CONFIG,
-<<<<<<< HEAD
         "CoinEx Spot" => &COINEX_SPOT_STREAM_CONFIG,
         "CoinEx Perpetual" => &COINEX_PERPETUAL_STREAM_CONFIG,
-=======
         "LATOKEN" => &LATOKEN_STREAM_CONFIG,
         "Bitget" => &BITGET_STREAM_CONFIG,
->>>>>>> fdb01560
         _ => default_stream_config(),
     }
 }
