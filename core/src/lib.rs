--- conflicted
+++ resolved
@@ -128,9 +128,7 @@
         "Gate.io Spot" => &GATEIO_SPOT_STREAM_CONFIG,
         "Gate.io Futures" => &GATEIO_FUTURES_STREAM_CONFIG,
         "Gate.io Spot" => &GATEIO_STREAM_CONFIG,
-<<<<<<< HEAD
         "BingX Spot" | "BingX Swap" => &BINGX_STREAM_CONFIG,
-=======
         "KuCoin Spot" => &KUCOIN_SPOT_STREAM_CONFIG,
         "KuCoin Futures" => &KUCOIN_FUTURES_STREAM_CONFIG,
         "XT Spot" | "XT Futures" => &XT_STREAM_CONFIG,
@@ -140,7 +138,6 @@
         "CoinEx Perpetual" => &COINEX_PERPETUAL_STREAM_CONFIG,
         "LATOKEN" => &LATOKEN_STREAM_CONFIG,
         "Bitget" => &BITGET_STREAM_CONFIG,
->>>>>>> 3b68a043
         _ => default_stream_config(),
     }
 }
