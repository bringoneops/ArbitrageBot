--- conflicted
+++ resolved
@@ -32,8 +32,6 @@
     assert!(cfg
         .per_symbol
         .iter()
-<<<<<<< HEAD
-=======
         .all(|s| !s.contains("topLongShortPositionRatio")));
     assert!(cfg
         .per_symbol
@@ -42,7 +40,6 @@
     assert!(cfg
         .per_symbol
         .iter()
->>>>>>> 11449707
         .any(|s| s.contains("takerBuySellVolume")));
     assert!(cfg.per_symbol.iter().any(|s| s.contains("depth5@100ms")));
     assert!(cfg.per_symbol.iter().any(|s| s.contains("depth10@100ms")));
