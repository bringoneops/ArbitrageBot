use anyhow::Result;
use async_trait::async_trait;

/// Trait implemented by exchange adapters to provide a unified interface
/// for connecting to different exchanges.
#[async_trait]
pub trait ExchangeAdapter {
    /// Subscribe to the necessary streams for the exchange.
    async fn subscribe(&mut self) -> Result<()>;

    /// Run the adapter. This typically performs authentication, backfilling
    /// and subscription.
    async fn run(&mut self) -> Result<()>;

    /// Perform any heartbeat handling required by the exchange.
    async fn heartbeat(&mut self) -> Result<()>;

    /// Authenticate with the exchange if required.
    async fn auth(&mut self) -> Result<()>;

    /// Backfill initial state before streaming live updates.
    async fn backfill(&mut self) -> Result<()>;
}

pub mod binance;
<<<<<<< HEAD
pub mod mexc;
pub mod gateio;
pub mod xt;
=======
pub mod coinex;
pub mod gateio;
pub mod bitmart;
pub mod bitget;
pub mod latoken;
pub mod mexc;
>>>>>>> 6957b31c
<|MERGE_RESOLUTION|>--- conflicted
+++ resolved
@@ -23,15 +23,10 @@
 }
 
 pub mod binance;
-<<<<<<< HEAD
-pub mod mexc;
+pub mod coinex;
 pub mod gateio;
 pub mod xt;
-=======
-pub mod coinex;
-pub mod gateio;
 pub mod bitmart;
 pub mod bitget;
 pub mod latoken;
-pub mod mexc;
->>>>>>> 6957b31c
+pub mod mexc;