use anyhow::Result;
use async_trait::async_trait;

/// Trait implemented by exchange adapters to provide a unified interface
/// for connecting to different exchanges.
#[async_trait]
pub trait ExchangeAdapter {
    /// Subscribe to the necessary streams for the exchange.
    async fn subscribe(&mut self) -> Result<()>;

    /// Run the adapter. This typically performs authentication, backfilling
    /// and subscription.
    async fn run(&mut self) -> Result<()>;

    /// Perform any heartbeat handling required by the exchange.
    async fn heartbeat(&mut self) -> Result<()>;

    /// Authenticate with the exchange if required.
    async fn auth(&mut self) -> Result<()>;

    /// Backfill initial state before streaming live updates.
    async fn backfill(&mut self) -> Result<()>;
}

pub mod binance;
<<<<<<< HEAD
pub mod mexc;
pub mod gateio;
pub mod bingx;
=======
pub mod gateio;
pub mod kucoin;
pub mod coinex;
pub mod gateio;
pub mod xt;
pub mod bitmart;
pub mod bitget;
pub mod latoken;
pub mod mexc;
>>>>>>> 3b68a043
<|MERGE_RESOLUTION|>--- conflicted
+++ resolved
@@ -23,12 +23,8 @@
 }
 
 pub mod binance;
-<<<<<<< HEAD
-pub mod mexc;
 pub mod gateio;
 pub mod bingx;
-=======
-pub mod gateio;
 pub mod kucoin;
 pub mod coinex;
 pub mod gateio;
@@ -36,5 +32,4 @@
 pub mod bitmart;
 pub mod bitget;
 pub mod latoken;
-pub mod mexc;
->>>>>>> 3b68a043
+pub mod mexc;