--- conflicted
+++ resolved
@@ -23,12 +23,7 @@
 }
 
 pub mod binance;
-<<<<<<< HEAD
-pub mod mexc;
+pub mod bitget;
 pub mod gateio;
 pub mod latoken;
-=======
-pub mod bitget;
-pub mod gateio;
-pub mod mexc;
->>>>>>> abdf26b8
+pub mod mexc;