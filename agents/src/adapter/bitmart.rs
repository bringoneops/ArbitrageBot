--- conflicted
+++ resolved
@@ -330,17 +330,14 @@
 impl ExchangeAdapter for BitmartAdapter {
     async fn subscribe(&mut self) -> Result<()> {
         for symbols in self.symbols.chunks(self.chunk_size) {
-<<<<<<< HEAD
             let prefix = if self.cfg.id == "bitmart_spot" {
                 "spot"
             } else {
                 "futures"
             };
             let topics: Vec<String> = symbols
-=======
             let chunk_symbols: Vec<String> = symbols.to_vec();
             let topics: Vec<String> = chunk_symbols
->>>>>>> 512bccb8
                 .iter()
                 .flat_map(|s| {
                     let mut t = vec![
