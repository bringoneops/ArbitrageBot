use anyhow::Result;
use arb_core as core;
use dashmap::DashMap;
use reqwest::Client;
use rustls::ClientConfig;
use std::sync::Arc;
use tokio::{
    sync::{mpsc, Mutex},
    task::JoinSet,
};
use tracing::error;

pub mod adapter;
pub mod registry;
pub use adapter::binance::{
    fetch_symbols as fetch_binance_symbols, BinanceAdapter, BINANCE_EXCHANGES,
};
pub use adapter::mexc::{fetch_symbols, MexcAdapter, MEXC_EXCHANGES};
<<<<<<< HEAD
pub use adapter::xt::{fetch_symbols as fetch_xt_symbols, XtAdapter, XT_EXCHANGES};
=======
pub use adapter::bitmart::{
    fetch_symbols as fetch_bitmart_symbols, BitmartAdapter, BITMART_EXCHANGES,
};
pub use adapter::latoken::{fetch_symbols as fetch_latoken_symbols, LatokenAdapter, LATOKEN_EXCHANGES};
>>>>>>> 6957b31c
pub use adapter::ExchangeAdapter;

/// Shared task set type for spawning and tracking asynchronous tasks.
pub type TaskSet = Arc<Mutex<JoinSet<()>>>;

/// Registry for event channels, creating them lazily on first use.
#[derive(Clone)]
pub struct ChannelRegistry {
    senders: Arc<DashMap<String, mpsc::Sender<core::events::StreamMessage<'static>>>>,
    buffer: usize,
}

impl ChannelRegistry {
    /// Create a new registry using the provided channel buffer size.
    pub fn new(buffer: usize) -> Self {
        Self {
            senders: Arc::new(DashMap::new()),
            buffer,
        }
    }

    /// Get an existing channel sender or create a new channel pair.
    ///
    /// Returns the sender and `Some(receiver)` if a new channel was created.
    pub fn get_or_create(
        &self,
        key: &str,
    ) -> (
        mpsc::Sender<core::events::StreamMessage<'static>>,
        Option<mpsc::Receiver<core::events::StreamMessage<'static>>>,
    ) {
        if let Some(tx) = self.senders.get(key) {
            (tx.clone(), None)
        } else {
            let (tx, rx) = mpsc::channel(self.buffer);
            self.senders.insert(key.to_string(), tx.clone());
            (tx, Some(rx))
        }
    }

    /// Retrieve the sender for an existing channel without creating one.
    pub fn get(&self, key: &str) -> Option<mpsc::Sender<core::events::StreamMessage<'static>>> {
        self.senders.get(key).map(|tx| tx.clone())
    }

    /// Current number of registered channels.
    pub fn len(&self) -> usize {
        self.senders.len()
    }
}

/// Run a collection of exchange adapters to completion.
///
/// Each adapter is spawned on the Tokio runtime and awaited. Errors from
/// individual adapters are logged but do not cause early termination.
pub async fn run_adapters<A>(adapters: Vec<A>) -> Result<()>
where
    A: ExchangeAdapter + Send + 'static,
{
    let mut tasks: JoinSet<Result<()>> = JoinSet::new();

    for mut adapter in adapters {
        tasks.spawn(async move { adapter.run().await });
    }

    while let Some(res) = tasks.join_next().await {
        match res {
            Ok(Ok(())) => {}
            Ok(Err(e)) => error!("adapter error: {}", e),
            Err(e) => error!("task error: {}", e),
        }
    }

    Ok(())
}

/// Instantiate and spawn exchange adapters based on the provided configuration.
///
/// Adapters are created for all enabled exchanges and spawned onto the supplied
/// task set. Each adapter forwards its events through the provided channel.
pub async fn spawn_adapters(
    cfg: &'static core::config::Config,
    client: Client,
    task_set: TaskSet,
    channels: ChannelRegistry,
    tls_config: Arc<ClientConfig>,
) -> Result<Vec<mpsc::Receiver<core::events::StreamMessage<'static>>>> {
    adapter::binance::register();
    adapter::gateio::register();
    adapter::mexc::register();
<<<<<<< HEAD
    adapter::xt::register();
=======
    adapter::bitmart::register();
    adapter::coinex::register();
    adapter::latoken::register();
    adapter::bitget::register();
>>>>>>> 6957b31c

    let mut receivers = Vec::new();

    for exch in &cfg.exchanges {
        if let Some(factory) = registry::get_adapter(&exch.id) {
            let mut res = factory(
                cfg,
                exch,
                client.clone(),
                task_set.clone(),
                channels.clone(),
                tls_config.clone(),
            )
            .await?;
            receivers.append(&mut res);
        } else {
            error!("No adapter factory registered for {}", exch.id);
        }
    }

    Ok(receivers)
}<|MERGE_RESOLUTION|>--- conflicted
+++ resolved
@@ -16,14 +16,11 @@
     fetch_symbols as fetch_binance_symbols, BinanceAdapter, BINANCE_EXCHANGES,
 };
 pub use adapter::mexc::{fetch_symbols, MexcAdapter, MEXC_EXCHANGES};
-<<<<<<< HEAD
 pub use adapter::xt::{fetch_symbols as fetch_xt_symbols, XtAdapter, XT_EXCHANGES};
-=======
 pub use adapter::bitmart::{
     fetch_symbols as fetch_bitmart_symbols, BitmartAdapter, BITMART_EXCHANGES,
 };
 pub use adapter::latoken::{fetch_symbols as fetch_latoken_symbols, LatokenAdapter, LATOKEN_EXCHANGES};
->>>>>>> 6957b31c
 pub use adapter::ExchangeAdapter;
 
 /// Shared task set type for spawning and tracking asynchronous tasks.
@@ -114,14 +111,11 @@
     adapter::binance::register();
     adapter::gateio::register();
     adapter::mexc::register();
-<<<<<<< HEAD
     adapter::xt::register();
-=======
     adapter::bitmart::register();
     adapter::coinex::register();
     adapter::latoken::register();
     adapter::bitget::register();
->>>>>>> 6957b31c
 
     let mut receivers = Vec::new();
 
