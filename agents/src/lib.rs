use anyhow::Result;
use arb_core as core;
use dashmap::DashMap;
use reqwest::Client;
use rustls::ClientConfig;
use std::sync::Arc;
use tokio::{
    sync::{mpsc, Mutex},
    task::JoinSet,
};
use tracing::error;

pub mod adapter;
pub mod registry;
pub use adapter::binance::{
    fetch_symbols as fetch_binance_symbols, BinanceAdapter, BINANCE_EXCHANGES,
};
pub use adapter::mexc::{fetch_symbols, MexcAdapter, MEXC_EXCHANGES};
pub use adapter::latoken::{fetch_symbols as fetch_latoken_symbols, LatokenAdapter, LATOKEN_EXCHANGES};
pub use adapter::ExchangeAdapter;

/// Shared task set type for spawning and tracking asynchronous tasks.
pub type TaskSet = Arc<Mutex<JoinSet<()>>>;

/// Registry for event channels, creating them lazily on first use.
#[derive(Clone)]
pub struct ChannelRegistry {
    senders: Arc<DashMap<String, mpsc::Sender<core::events::StreamMessage<'static>>>>,
    buffer: usize,
}

impl ChannelRegistry {
    /// Create a new registry using the provided channel buffer size.
    pub fn new(buffer: usize) -> Self {
        Self {
            senders: Arc::new(DashMap::new()),
            buffer,
        }
    }

    /// Get an existing channel sender or create a new channel pair.
    ///
    /// Returns the sender and `Some(receiver)` if a new channel was created.
    pub fn get_or_create(
        &self,
        key: &str,
    ) -> (
        mpsc::Sender<core::events::StreamMessage<'static>>,
        Option<mpsc::Receiver<core::events::StreamMessage<'static>>>,
    ) {
        if let Some(tx) = self.senders.get(key) {
            (tx.clone(), None)
        } else {
            let (tx, rx) = mpsc::channel(self.buffer);
            self.senders.insert(key.to_string(), tx.clone());
            (tx, Some(rx))
        }
    }

    /// Retrieve the sender for an existing channel without creating one.
    pub fn get(&self, key: &str) -> Option<mpsc::Sender<core::events::StreamMessage<'static>>> {
        self.senders.get(key).map(|tx| tx.clone())
    }

    /// Current number of registered channels.
    pub fn len(&self) -> usize {
        self.senders.len()
    }
}

/// Run a collection of exchange adapters to completion.
///
/// Each adapter is spawned on the Tokio runtime and awaited. Errors from
/// individual adapters are logged but do not cause early termination.
pub async fn run_adapters<A>(adapters: Vec<A>) -> Result<()>
where
    A: ExchangeAdapter + Send + 'static,
{
    let mut tasks: JoinSet<Result<()>> = JoinSet::new();

    for mut adapter in adapters {
        tasks.spawn(async move { adapter.run().await });
    }

    while let Some(res) = tasks.join_next().await {
        match res {
            Ok(Ok(())) => {}
            Ok(Err(e)) => error!("adapter error: {}", e),
            Err(e) => error!("task error: {}", e),
        }
    }

    Ok(())
}

/// Instantiate and spawn exchange adapters based on the provided configuration.
///
/// Adapters are created for all enabled exchanges and spawned onto the supplied
/// task set. Each adapter forwards its events through the provided channel.
pub async fn spawn_adapters(
    cfg: &'static core::config::Config,
    client: Client,
    task_set: TaskSet,
    channels: ChannelRegistry,
    tls_config: Arc<ClientConfig>,
) -> Result<Vec<mpsc::Receiver<core::events::StreamMessage<'static>>>> {
    adapter::binance::register();
    adapter::gateio::register();
    adapter::mexc::register();
<<<<<<< HEAD
    adapter::coinex::register();
=======
    adapter::latoken::register();
    adapter::bitget::register();
>>>>>>> fdb01560

    let mut receivers = Vec::new();

    for exch in &cfg.exchanges {
        if let Some(factory) = registry::get_adapter(&exch.id) {
            let mut res = factory(
                cfg,
                exch,
                client.clone(),
                task_set.clone(),
                channels.clone(),
                tls_config.clone(),
            )
            .await?;
            receivers.append(&mut res);
        } else {
            error!("No adapter factory registered for {}", exch.id);
        }
    }

    Ok(receivers)
}<|MERGE_RESOLUTION|>--- conflicted
+++ resolved
@@ -107,12 +107,9 @@
     adapter::binance::register();
     adapter::gateio::register();
     adapter::mexc::register();
-<<<<<<< HEAD
     adapter::coinex::register();
-=======
     adapter::latoken::register();
     adapter::bitget::register();
->>>>>>> fdb01560
 
     let mut receivers = Vec::new();
 
