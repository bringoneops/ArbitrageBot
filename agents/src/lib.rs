--- conflicted
+++ resolved
@@ -112,17 +112,14 @@
     adapter::binance::register();
     adapter::gateio::register();
     adapter::mexc::register();
-<<<<<<< HEAD
     adapter::bingx::register();
-=======
     adapter::kucoin::register();
     adapter::xt::register();
     adapter::bitmart::register();
     adapter::coinex::register();
     adapter::latoken::register();
     adapter::bitget::register();
->>>>>>> 3b68a043
-
+  
     let mut receivers = Vec::new();
 
     for exch in &cfg.exchanges {
