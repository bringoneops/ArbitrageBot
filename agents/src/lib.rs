use anyhow::Result;
use arb_core as core;
use dashmap::DashMap;
use reqwest::Client;
use rustls::ClientConfig;
use std::sync::Arc;
use tokio::{
    sync::{mpsc, Mutex},
    task::JoinSet,
};
use tracing::error;

pub mod adapter;
pub mod registry;
pub use adapter::binance::{
    fetch_symbols as fetch_binance_symbols, BinanceAdapter, BINANCE_EXCHANGES,
};
pub use adapter::mexc::{fetch_symbols, MexcAdapter, MEXC_EXCHANGES};
<<<<<<< HEAD
pub use adapter::bitmart::{
    fetch_symbols as fetch_bitmart_symbols, BitmartAdapter, BITMART_EXCHANGES,
};
=======
pub use adapter::latoken::{fetch_symbols as fetch_latoken_symbols, LatokenAdapter, LATOKEN_EXCHANGES};
>>>>>>> a2560780
pub use adapter::ExchangeAdapter;

/// Shared task set type for spawning and tracking asynchronous tasks.
pub type TaskSet = Arc<Mutex<JoinSet<()>>>;

/// Registry for event channels, creating them lazily on first use.
#[derive(Clone)]
pub struct ChannelRegistry {
    senders: Arc<DashMap<String, mpsc::Sender<core::events::StreamMessage<'static>>>>,
    buffer: usize,
}

impl ChannelRegistry {
    /// Create a new registry using the provided channel buffer size.
    pub fn new(buffer: usize) -> Self {
        Self {
            senders: Arc::new(DashMap::new()),
            buffer,
        }
    }

    /// Get an existing channel sender or create a new channel pair.
    ///
    /// Returns the sender and `Some(receiver)` if a new channel was created.
    pub fn get_or_create(
        &self,
        key: &str,
    ) -> (
        mpsc::Sender<core::events::StreamMessage<'static>>,
        Option<mpsc::Receiver<core::events::StreamMessage<'static>>>,
    ) {
        if let Some(tx) = self.senders.get(key) {
            (tx.clone(), None)
        } else {
            let (tx, rx) = mpsc::channel(self.buffer);
            self.senders.insert(key.to_string(), tx.clone());
            (tx, Some(rx))
        }
    }

    /// Retrieve the sender for an existing channel without creating one.
    pub fn get(&self, key: &str) -> Option<mpsc::Sender<core::events::StreamMessage<'static>>> {
        self.senders.get(key).map(|tx| tx.clone())
    }

    /// Current number of registered channels.
    pub fn len(&self) -> usize {
        self.senders.len()
    }
}

/// Run a collection of exchange adapters to completion.
///
/// Each adapter is spawned on the Tokio runtime and awaited. Errors from
/// individual adapters are logged but do not cause early termination.
pub async fn run_adapters<A>(adapters: Vec<A>) -> Result<()>
where
    A: ExchangeAdapter + Send + 'static,
{
    let mut tasks: JoinSet<Result<()>> = JoinSet::new();

    for mut adapter in adapters {
        tasks.spawn(async move { adapter.run().await });
    }

    while let Some(res) = tasks.join_next().await {
        match res {
            Ok(Ok(())) => {}
            Ok(Err(e)) => error!("adapter error: {}", e),
            Err(e) => error!("task error: {}", e),
        }
    }

    Ok(())
}

/// Instantiate and spawn exchange adapters based on the provided configuration.
///
/// Adapters are created for all enabled exchanges and spawned onto the supplied
/// task set. Each adapter forwards its events through the provided channel.
pub async fn spawn_adapters(
    cfg: &'static core::config::Config,
    client: Client,
    task_set: TaskSet,
    channels: ChannelRegistry,
    tls_config: Arc<ClientConfig>,
) -> Result<Vec<mpsc::Receiver<core::events::StreamMessage<'static>>>> {
    adapter::binance::register();
    adapter::gateio::register();
    adapter::mexc::register();
<<<<<<< HEAD
    adapter::bitmart::register();
=======
    adapter::coinex::register();
    adapter::latoken::register();
    adapter::bitget::register();
>>>>>>> a2560780

    let mut receivers = Vec::new();

    for exch in &cfg.exchanges {
        if let Some(factory) = registry::get_adapter(&exch.id) {
            let mut res = factory(
                cfg,
                exch,
                client.clone(),
                task_set.clone(),
                channels.clone(),
                tls_config.clone(),
            )
            .await?;
            receivers.append(&mut res);
        } else {
            error!("No adapter factory registered for {}", exch.id);
        }
    }

    Ok(receivers)
}<|MERGE_RESOLUTION|>--- conflicted
+++ resolved
@@ -16,13 +16,10 @@
     fetch_symbols as fetch_binance_symbols, BinanceAdapter, BINANCE_EXCHANGES,
 };
 pub use adapter::mexc::{fetch_symbols, MexcAdapter, MEXC_EXCHANGES};
-<<<<<<< HEAD
 pub use adapter::bitmart::{
     fetch_symbols as fetch_bitmart_symbols, BitmartAdapter, BITMART_EXCHANGES,
 };
-=======
 pub use adapter::latoken::{fetch_symbols as fetch_latoken_symbols, LatokenAdapter, LATOKEN_EXCHANGES};
->>>>>>> a2560780
 pub use adapter::ExchangeAdapter;
 
 /// Shared task set type for spawning and tracking asynchronous tasks.
@@ -113,13 +110,10 @@
     adapter::binance::register();
     adapter::gateio::register();
     adapter::mexc::register();
-<<<<<<< HEAD
     adapter::bitmart::register();
-=======
     adapter::coinex::register();
     adapter::latoken::register();
     adapter::bitget::register();
->>>>>>> a2560780
 
     let mut receivers = Vec::new();
 
