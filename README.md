--- conflicted
+++ resolved
@@ -290,10 +290,7 @@
 - `ticker_1h`
 - `ticker_1w`
 - `ticker_4h`
-<<<<<<< HEAD
 - `trade`
-=======
->>>>>>> 516ba4ca
 
 ### Options Streams
 
