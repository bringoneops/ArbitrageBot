# ArbitrageBot

This workspace is split into several partitions that cooperate to
aggregate and normalize exchange data:

- **ingestor** – command-line application that orchestrates the data flow.
  It spawns exchange-specific **agents**, receives their raw events,
  converts them into the **canonical** model and forwards the
  normalized events to downstream consumers. No library API is exposed.
- **agents** – library of exchange adapters. Each adapter implements a
  common trait and streams raw [`arb_core`](core/) events through a
  channel.
- **canonical** – defines a stable representation of trades and order
  book updates. It converts raw `arb_core` events into the `MdEvent`
  types used across the system.
- **core** – shared utilities such as event definitions, configuration
  loading, rate limiting and TLS helpers.

The ingestor owns a channel that all agents send `StreamMessage` values
into. A task inside the ingestor receives these messages and uses the
`canonical` crate to transform them into `MdEvent`s, ensuring that every
exchange produces data in a common format.

This project connects to the Binance.US, Binance.com (global), Binance Futures, Binance Delivery, and Binance Options WebSocket APIs, forwarding a wide range of spot and derivative market data streams.

## Supported Exchanges & Channels

- **BingX:** `depth`, `trades`, `ticker`, `kline`
- **Bitget:** `depth`, `trade`, `ticker`
- **Bitmart Spot:** `ticker`, `kline_1m`, `kline_5m`, `kline_15m`, `kline_30m`, `kline_1h`, `kline_4h`, `kline_1d`, `kline_1w`, `kline_1M`, `depth5`, `depth20`, `trade`
- **Bitmart Contract:** all spot channels above plus `funding_rate`, `futures/depthIncrease5`, `futures/depthIncrease20`
- **CoinEx Spot & Perpetual:** `depth.subscribe`, `deals.subscribe`, `state.subscribe`, `kline.subscribe`
- **Gate.io Spot/Futures:** `order_book_update`, `trades`, `tickers`, `kline.subscribe`
- **KuCoin Spot:** global `/market/ticker:all`, `/market/snapshot:all`; per-symbol `/market/ticker`, `/market/snapshot`, `/market/level2`, `/market/level2Depth5`, `/market/level2Depth50`, `/market/match`
- **KuCoin Futures:** global `/contractMarket/ticker:all`; per-symbol `/contractMarket/ticker`, `/contractMarket/level2`, `/contractMarket/level2Depth5`, `/contractMarket/level2Depth50`, `/contractMarket/execution`, `/contractMarket/indexPrice`, `/contractMarket/markPrice`, `/contractMarket/fundingRate`, `/contractMarket/candles:*`
- **Latoken:** `trades`, `ticker`, `orderbook`
- **LBank:** `ticker`, `trade`, `depth`, `kline_1m`, `kline_3m`, `kline_5m`, `kline_15m`, `kline_30m`, `kline_1h`, `kline_2h`, `kline_4h`, `kline_6h`, `kline_12h`, `kline_1d`, `kline_1w`, `kline_1M`
- **XT:** `depth`, `trade`, `kline`, `ticker`
- **Binance Spot:** global `!bookTicker@arr`, `!miniTicker@arr`, `!ticker@arr`, `!ticker_1M@arr`, `!ticker_1d@arr`, `!ticker_1h@arr`, `!ticker_1w@arr`, `!ticker_4h@arr`; per-symbol `aggTrade`, `bookTicker`, `depth@100ms`, `kline_1m`, `kline_3m`, `kline_5m`, `kline_15m`, `kline_30m`, `kline_1h`, `kline_2h`, `kline_4h`, `kline_6h`, `kline_8h`, `kline_12h`, `kline_1d`, `kline_3d`, `kline_1w`, `kline_1M`, `miniTicker`, `ticker`, `ticker_1h`, `ticker_4h`, `ticker_1d`, `ticker_1w`, `ticker_1M`, `trade`
- **Binance Futures:** global `!bookTicker@arr`, `!markPrice@arr`, `!markPrice@arr@1s`, `!miniTicker@arr`, `!ticker@arr`, `!ticker_1M@arr`, `!ticker_1d@arr`, `!ticker_1h@arr`, `!ticker_1w@arr`, `!ticker_4h@arr`, `forceOrder@arr`; per-symbol all `continuousKline_*`, `depth*`, `forceOrder`, `indexPrice*`, `kline_*`, `markPrice*`, `miniTicker`, `openInterest`, `takerBuySellVolume`, `ticker_*`, `trade`
- **Binance Options:** global `!bookTicker@arr`, `!miniTicker@arr`, `!ticker@arr`; per-symbol `bookTicker`, `miniTicker`, `ticker`, `trade`, `kline_1m`, `kline_5m`, `kline_15m`, `kline_30m`, `kline_1h`, `kline_2h`, `kline_4h`, `kline_1d`, `kline_1w`, `greeks`, `openInterest`, `impliedVolatility`

## Contributing

Contributions are welcome! See [CONTRIBUTING.md](CONTRIBUTING.md) for coding style, testing, and PR guidelines.

## Building and Testing

Compile all crates in the workspace:

```bash
cargo build
```

Run the full test suite:

```bash
cargo test
```

### Feature Flags

Optional capabilities are gated behind Cargo features. Enable them with the
`--features` flag:

```bash
cargo run --features debug-logs
cargo build --features "debug-logs prometheus-exporter"
```

Use `--all-features` to activate every flag.

### Coverage

Generate code coverage reports with
[cargo-tarpaulin](https://crates.io/crates/cargo-tarpaulin):

```bash
cargo install cargo-tarpaulin
cargo tarpaulin
```

### Benchmarks

Criterion benchmarks live under `ingestor/benches`. Execute them with:

```bash
cargo bench
```

## Runtime Configuration

The binary can be configured via environment variables:

- `SOCKS5_PROXY` – optional `host:port` for routing all HTTP and WebSocket traffic through a SOCKS5 proxy.
- `CHUNK_SIZE` – number of streams per WebSocket connection. Defaults to `100` if unset or invalid.
- `STREAMS_CONFIG` – optional path to a JSON file specifying `global` and `per_symbol` stream lists. If omitted, a built-in `streams.json` configuration is used.
- `SPOT_SYMBOLS` – comma-separated spot symbols to subscribe. Set to `ALL` to auto-discover all trading pairs (may subscribe to a very large number of streams).
- `FUTURES_SYMBOLS` – comma-separated futures symbols. Set to `ALL` to fetch every trading pair, which can significantly increase the subscription load.
- `HTTP_BURST` – maximum number of HTTP requests allowed to accumulate. Defaults to `10`.
- `HTTP_REFILL_PER_SEC` – HTTP token refill rate per second. Defaults to `10`.
- `WS_BURST` – maximum burst of WebSocket messages. Defaults to `5`.
- `WS_REFILL_PER_SEC` – WebSocket token refill rate per second. Defaults to `5`.

Example using a local proxy:

```bash
SOCKS5_PROXY=127.0.0.1:9050 cargo run --release
```

To change the number of streams per connection:

```bash
CHUNK_SIZE=50 cargo run --release
```

## Unknown Events

Any WebSocket message with an unrecognized `e` field is logged at the warning
level along with its raw payload. If a metrics recorder is installed, an
`unknown_events` counter is also incremented so operators can set up alerts for
protocol changes.

## Event Channel and Logging

Parsed WebSocket events are now partitioned across channels keyed by
`<exchange>:<symbol>`. Each partition has its own bounded Tokio `mpsc`
queue, allowing consumers to normalize events in parallel and improving
throughput under heavy load. The buffer size for each partition is
configurable via [`config/default.toml`](config/default.toml) and
defaults to `1024`.

To consume a specific partition, obtain the corresponding receiver and
spawn a task:

```rust
// channel map is keyed by "Exchange:SYMBOL"
let (tx, mut rx) = tokio::sync::mpsc::channel(1024);
channels.insert("Binance:BTCUSDT".into(), tx);
tokio::spawn(async move {
    while let Some(event) = rx.recv().await {
        // handle event
    }
});
```

Each handled message increments an `md_events_total` metrics counter. Per-event
logging is disabled by default; set `RUST_LOG=debug` and enable the
`debug-logs` feature to log every event at the `debug` level:

```bash
RUST_LOG=debug cargo run --features debug-logs
```

### Tuning

The total number of partitions equals the number of enabled symbol and
exchange combinations. Increasing the `event_buffer_size` can smooth out
bursts at the cost of memory. Adjusting `CHUNK_SIZE` controls how many
streams share a WebSocket connection, trading connection count for per
stream latency.

## Default Channels

By default, the aggregator subscribes to the following Binance WebSocket channels
as defined in [`streams.json`](streams.json):

### Global Streams

- `!bookTicker@arr`
- `!markPrice@arr`
- `!markPrice@arr@1s`
- `!miniTicker@arr`
- `!ticker@arr`
- `!ticker_1M@arr`
- `!ticker_1d@arr`
- `!ticker_1h@arr`
- `!ticker_1w@arr`
- `!ticker_4h@arr`
- `forceOrder@arr`

### Per-Symbol Streams

- `aggTrade`
- `bookTicker`
- `continuousKline_12h_current_quarter`
- `continuousKline_12h_next_quarter`
- `continuousKline_12h_perpetual`
- `continuousKline_15m_current_quarter`
- `continuousKline_15m_next_quarter`
- `continuousKline_15m_perpetual`
- `continuousKline_1M_current_quarter`
- `continuousKline_1M_next_quarter`
- `continuousKline_1M_perpetual`
- `continuousKline_1d_current_quarter`
- `continuousKline_1d_next_quarter`
- `continuousKline_1d_perpetual`
- `continuousKline_1h_current_quarter`
- `continuousKline_1h_next_quarter`
- `continuousKline_1h_perpetual`
- `continuousKline_1m_current_quarter`
- `continuousKline_1m_next_quarter`
- `continuousKline_1m_perpetual`
- `continuousKline_1w_current_quarter`
- `continuousKline_1w_next_quarter`
- `continuousKline_1w_perpetual`
- `continuousKline_2h_current_quarter`
- `continuousKline_2h_next_quarter`
- `continuousKline_2h_perpetual`
- `continuousKline_30m_current_quarter`
- `continuousKline_30m_next_quarter`
- `continuousKline_30m_perpetual`
- `continuousKline_3d_current_quarter`
- `continuousKline_3d_next_quarter`
- `continuousKline_3d_perpetual`
- `continuousKline_3m_current_quarter`
- `continuousKline_3m_next_quarter`
- `continuousKline_3m_perpetual`
- `continuousKline_4h_current_quarter`
- `continuousKline_4h_next_quarter`
- `continuousKline_4h_perpetual`
- `continuousKline_5m_current_quarter`
- `continuousKline_5m_next_quarter`
- `continuousKline_5m_perpetual`
- `continuousKline_6h_current_quarter`
- `continuousKline_6h_next_quarter`
- `continuousKline_6h_perpetual`
- `continuousKline_8h_current_quarter`
- `continuousKline_8h_next_quarter`
- `continuousKline_8h_perpetual`
- `depth@100ms`
- `depth5@100ms`
- `depth10@100ms`
- `depth20@100ms`
- `forceOrder`
- `indexPrice`
- `indexPrice@1s`
- `indexPriceKline_12h`
- `indexPriceKline_15m`
- `indexPriceKline_1M`
- `indexPriceKline_1d`
- `indexPriceKline_1h`
- `indexPriceKline_1m`
- `indexPriceKline_1w`
- `indexPriceKline_2h`
- `indexPriceKline_30m`
- `indexPriceKline_3d`
- `indexPriceKline_3m`
- `indexPriceKline_4h`
- `indexPriceKline_5m`
- `indexPriceKline_6h`
- `indexPriceKline_8h`
- `kline_12h`
- `kline_15m`
- `kline_1M`
- `kline_1d`
- `kline_1h`
- `kline_1m`
- `kline_1w`
- `kline_2h`
- `kline_30m`
- `kline_3d`
- `kline_3m`
- `kline_4h`
- `kline_5m`
- `kline_6h`
- `kline_8h`
- `markPrice`
- `markPrice@1s`
- `markPriceKline_12h`
- `markPriceKline_15m`
- `markPriceKline_1M`
- `markPriceKline_1d`
- `markPriceKline_1h`
- `markPriceKline_1m`
- `markPriceKline_1w`
- `markPriceKline_2h`
- `markPriceKline_30m`
- `markPriceKline_3d`
- `markPriceKline_3m`
- `markPriceKline_4h`
- `markPriceKline_5m`
- `markPriceKline_6h`
- `markPriceKline_8h`
- `openInterest`
- `takerBuySellVolume`
<<<<<<< HEAD
=======
- `ticker`
- `ticker_1M`
- `ticker_1d`
- `ticker_1h`
- `ticker_1w`
- `ticker_4h`
>>>>>>> 11449707
- `trade`

### Options Streams

The aggregator supports Binance Options channels defined in [`streams_options.json`](streams_options.json):

#### Global Streams

- `!bookTicker@arr`
- `!miniTicker@arr`
- `!ticker@arr`

#### Per-Symbol Streams

- `bookTicker`
- `miniTicker`
- `ticker`
- `trade`
- `kline_1m`
- `kline_5m`
- `kline_15m`
- `kline_30m`
- `kline_1h`
- `kline_2h`
- `kline_4h`
- `kline_1d`
- `kline_1w`
- `greeks`
- `openInterest`
- `impliedVolatility`
<|MERGE_RESOLUTION|>--- conflicted
+++ resolved
@@ -284,15 +284,12 @@
 - `markPriceKline_8h`
 - `openInterest`
 - `takerBuySellVolume`
-<<<<<<< HEAD
-=======
 - `ticker`
 - `ticker_1M`
 - `ticker_1d`
 - `ticker_1h`
 - `ticker_1w`
 - `ticker_4h`
->>>>>>> 11449707
 - `trade`
 
 ### Options Streams
