use anyhow::{Context, Result};
use futures::StreamExt;
use reqwest::{Client, Proxy};
use serde::Deserialize;
use std::env;
use tokio::{
    io::{AsyncRead, AsyncWrite},
    net::TcpStream,
    task,
};
use tokio_socks::tcp::Socks5Stream;
use tokio_tungstenite::{
    client_async_tls_with_config, connect_async, tungstenite::protocol::Message, MaybeTlsStream,
    WebSocketStream,
};
use url::Url;

use binance_us_and_global::chunk_streams;

#[derive(Deserialize)]
struct ExchangeInfo {
    symbols: Vec<SymbolInfo>,
}

#[derive(Deserialize)]
struct SymbolInfo {
    symbol: String,
    status: String,
}

#[tokio::main]
async fn main() -> Result<()> {
    // Optional SOCKS5 proxy, e.g. "host:port"
    let proxy_url = env::var("SOCKS5_PROXY").unwrap_or_default();

    // Build HTTP client (with rustls) and apply proxy if present
    let mut client_builder = Client::builder()
        .user_agent("binance-us-all-streams")
        .use_rustls_tls();
    if !proxy_url.is_empty() {
        client_builder = client_builder
            .proxy(Proxy::all(format!("socks5h://{}", proxy_url)).context("invalid proxy URL")?);
    }
    let client = client_builder.build().context("building HTTP client")?;

    // 1. Fetch exchangeInfo from Binance.US
    let api_base = "https://api.binance.us";
    let info: ExchangeInfo = client
        .get(format!("{}/api/v3/exchangeInfo", api_base))
        .send()
        .await
        .context("sending exchangeInfo request")?
        .error_for_status()
        .context("non-2xx status fetching exchangeInfo")?
        .json()
        .await
        .context("parsing exchangeInfo JSON")?;

<<<<<<< HEAD
    // 2. Collect trading symbols
    let symbols: Vec<String> = info
        .symbols
        .into_iter()
        .filter(|s| s.status == "TRADING")
        .map(|s| s.symbol)
        .collect();
    let symbol_refs: Vec<&str> = symbols.iter().map(|s| s.as_str()).collect();
=======
    // 2. Prepare global "@arr" streams, including 1h & 4h rolling-window tickers
    let mut streams = vec![
        "!miniTicker@arr".to_string(),
        "!ticker@arr".to_string(),
        "!bookTicker@arr".to_string(),
        "!ticker_1h@arr".to_string(),
        "!ticker_4h@arr".to_string(),
    ];

    // 3. Define per-symbol suffixes (spot only), now including rolling-window tickers
    let suffixes = &[
        "trade",
        "aggTrade",
        "depth",
        "depth5",
        "depth10",
        "depth20",
        "depth@100ms",
        "kline_1m",
        "kline_3m",
        "kline_5m",
        "kline_15m",
        "kline_30m",
        "kline_1h",
        "kline_2h",
        "kline_4h",
        "kline_6h",
        "kline_8h",
        "kline_12h",
        "kline_1d",
        "kline_3d",
        "kline_1w",
        "kline_1M",
        "miniTicker",
        "ticker",
        "bookTicker",
        "ticker_1h",
        "ticker_4h",
    ];

    // 4. Build full list of streams for all trading symbols
    for s in info.symbols.into_iter().filter(|s| s.status == "TRADING") {
        let sym = s.symbol.to_lowercase();
        for &suffix in suffixes.iter() {
            streams.push(format!("{}@{}", sym, suffix));
        }
    }
>>>>>>> 8e59336d

    // 3. Generate and chunk streams
    let chunks = chunk_streams(&symbol_refs);
    let total_streams: usize = chunks.iter().map(|c| c.len()).sum();
    println!("🔌 Total Binance.US streams: {}", total_streams);

<<<<<<< HEAD
    let ws_base = "wss://stream.binance.us:9443/stream?streams=";
    let mut handles = Vec::new();

    for chunk in chunks {
        // **capture only owned data for the task**
        let param = chunk.join("/");
        let chunk_len = chunk.len();
        let url = Url::parse(&format!("{}{}", ws_base, param)).context("parsing WebSocket URL")?;
=======
    // 5. Chunk the list to avoid exceeding URL length limits.
    //    Binance allows up to 100 streams per connection.
    const MAX_STREAMS_PER_CONN: usize = 100;
    let ws_base = "wss://stream.binance.us:9443/stream?streams=";
    let mut handles = Vec::new();

// resolve: keep configurable chunk_size + keep proxy clone from main
for chunk in streams.chunks(chunk_size) {
    // capture only owned data for the task
    let param = chunk.join("/");
    let chunk_len = chunk.len();

    let url = Url::parse(&format!("{}{}", ws_base, param))
        .context("parsing WebSocket URL")?;

    let proxy = proxy_url.clone(); // from main
    // ... rest of loop
}
>>>>>>> 8e59336d

        handles.push(task::spawn(async move {
            println!("→ opening WS: {} ({} streams)", url, chunk_len);
            if proxy.is_empty() {
                let (ws_stream, _) = connect_async(url).await.context("connecting WebSocket")?;
                run_ws(ws_stream).await?;
            } else {
                let ws_stream = connect_via_socks5(url, &proxy).await?;
                run_ws(ws_stream).await?;
            }
            Ok::<(), anyhow::Error>(())
        }));
    }

    // 4. Await all connections (runs indefinitely)
    for handle in handles {
        handle.await??;
    }

    Ok(())
}

// Establish a WebSocket connection through a SOCKS5 proxy.
async fn connect_via_socks5(
    url: Url,
    proxy_addr: &str,
) -> Result<WebSocketStream<MaybeTlsStream<Socks5Stream<TcpStream>>>> {
    let host = url.host_str().context("URL missing host")?;
    let port = url.port_or_known_default().context("URL missing port")?;
    let target = format!("{}:{}", host, port);

    let stream = Socks5Stream::connect(proxy_addr, target)
        .await
        .context("connecting via SOCKS5 proxy")?;

    let (ws_stream, _) = client_async_tls_with_config(url, stream, None, None)
        .await
        .context("WebSocket handshake via proxy")?;

    Ok(ws_stream)
}

// Shared WebSocket read loop for both direct and proxied connections.
async fn run_ws<S>(ws_stream: WebSocketStream<S>) -> Result<()>
where
    S: AsyncRead + AsyncWrite + Unpin + Send + 'static,
{
    let (_, mut read) = ws_stream.split();

    while let Some(msg) = read.next().await {
        match msg {
            Ok(Message::Text(text)) => {
                // TODO: deserialize `text` into your event structs
                println!("{}", text);
            }
            Ok(_) => {} // ignore pings/pongs and binary
            Err(e) => {
                eprintln!("❌ WS error: {}", e);
                break;
            }
        }
    }

    Ok(())
}<|MERGE_RESOLUTION|>--- conflicted
+++ resolved
@@ -14,8 +14,6 @@
     WebSocketStream,
 };
 use url::Url;
-
-use binance_us_and_global::chunk_streams;
 
 #[derive(Deserialize)]
 struct ExchangeInfo {
@@ -43,7 +41,7 @@
     }
     let client = client_builder.build().context("building HTTP client")?;
 
-    // 1. Fetch exchangeInfo from Binance.US
+    // 1) Fetch exchangeInfo from Binance.US
     let api_base = "https://api.binance.us";
     let info: ExchangeInfo = client
         .get(format!("{}/api/v3/exchangeInfo", api_base))
@@ -56,17 +54,7 @@
         .await
         .context("parsing exchangeInfo JSON")?;
 
-<<<<<<< HEAD
-    // 2. Collect trading symbols
-    let symbols: Vec<String> = info
-        .symbols
-        .into_iter()
-        .filter(|s| s.status == "TRADING")
-        .map(|s| s.symbol)
-        .collect();
-    let symbol_refs: Vec<&str> = symbols.iter().map(|s| s.as_str()).collect();
-=======
-    // 2. Prepare global "@arr" streams, including 1h & 4h rolling-window tickers
+    // 2) Prepare global "@arr" streams, including 1h & 4h rolling-window tickers
     let mut streams = vec![
         "!miniTicker@arr".to_string(),
         "!ticker@arr".to_string(),
@@ -75,7 +63,7 @@
         "!ticker_4h@arr".to_string(),
     ];
 
-    // 3. Define per-symbol suffixes (spot only), now including rolling-window tickers
+    // 3) Define per-symbol suffixes (spot only), incl. rolling-window tickers
     let suffixes = &[
         "trade",
         "aggTrade",
@@ -106,49 +94,38 @@
         "ticker_4h",
     ];
 
-    // 4. Build full list of streams for all trading symbols
+    // 4) Build full list of streams for all TRADING symbols
     for s in info.symbols.into_iter().filter(|s| s.status == "TRADING") {
         let sym = s.symbol.to_lowercase();
         for &suffix in suffixes.iter() {
             streams.push(format!("{}@{}", sym, suffix));
         }
     }
->>>>>>> 8e59336d
 
-    // 3. Generate and chunk streams
-    let chunks = chunk_streams(&symbol_refs);
-    let total_streams: usize = chunks.iter().map(|c| c.len()).sum();
+    // 5) Chunk the list to avoid exceeding URL length/connection limits
+    //    Binance says ~100 streams per connection works.
+    const MAX_STREAMS_PER_CONN: usize = 100;
+    let chunk_size = env::var("CHUNK_SIZE")
+        .ok()
+        .and_then(|v| v.parse::<usize>().ok())
+        .filter(|&n| n > 0)
+        .unwrap_or(MAX_STREAMS_PER_CONN);
+
+    let total_streams = streams.len();
     println!("🔌 Total Binance.US streams: {}", total_streams);
 
-<<<<<<< HEAD
     let ws_base = "wss://stream.binance.us:9443/stream?streams=";
     let mut handles = Vec::new();
 
-    for chunk in chunks {
-        // **capture only owned data for the task**
+    for chunk in streams.chunks(chunk_size) {
+        // Build URL per chunk
         let param = chunk.join("/");
         let chunk_len = chunk.len();
-        let url = Url::parse(&format!("{}{}", ws_base, param)).context("parsing WebSocket URL")?;
-=======
-    // 5. Chunk the list to avoid exceeding URL length limits.
-    //    Binance allows up to 100 streams per connection.
-    const MAX_STREAMS_PER_CONN: usize = 100;
-    let ws_base = "wss://stream.binance.us:9443/stream?streams=";
-    let mut handles = Vec::new();
 
-// resolve: keep configurable chunk_size + keep proxy clone from main
-for chunk in streams.chunks(chunk_size) {
-    // capture only owned data for the task
-    let param = chunk.join("/");
-    let chunk_len = chunk.len();
+        let url = Url::parse(&format!("{}{}", ws_base, param))
+            .context("parsing WebSocket URL")?;
 
-    let url = Url::parse(&format!("{}{}", ws_base, param))
-        .context("parsing WebSocket URL")?;
-
-    let proxy = proxy_url.clone(); // from main
-    // ... rest of loop
-}
->>>>>>> 8e59336d
+        let proxy = proxy_url.clone();
 
         handles.push(task::spawn(async move {
             println!("→ opening WS: {} ({} streams)", url, chunk_len);
@@ -163,7 +140,7 @@
         }));
     }
 
-    // 4. Await all connections (runs indefinitely)
+    // 6) Await all connections (runs indefinitely)
     for handle in handles {
         handle.await??;
     }
